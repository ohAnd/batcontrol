"""
This module provides a class `FroniusWR` for handling Fronius GEN24 Inverters.
It includes methods for interacting with the inverter's API, managing battery
configurations, and controlling various inverter settings.

The Fronius Web-API is a bit quirky, which is reflected in the code.

The Web-Login form does send a first request without authentication, which
returns a nonce. This nonce is then used to create a digest for the login
request.

Parts of the information can be called without authentication, but some
settings require authentication. We tackle a 401 as a signal to login again
and retry the request.

Yes, the Webfronted does send the password on each authenticated request hashed
with MD5, nounce etc.

"""
import time
import os
import logging
import json
import hashlib
import requests
import mqtt_api
from .baseclass import InverterBaseclass

logger = logging.getLogger('__main__')
logger.info('[Inverter] loading module ')


def hash_utf8(x):
    """Hash a string or bytes object."""
    if isinstance(x, str):
        x = x.encode("utf-8")
    return hashlib.md5(x).hexdigest()


def strip_dict(original):
    """Strip all keys starting with '_' from a dictionary."""
    # return unmodified original if its not a dict
    if not isinstance(original, dict):
        return original
    stripped_copy = {}
    for key in original.keys():
        if not key.startswith('_'):
            stripped_copy[key] = original[key]
    return stripped_copy


TIMEOFUSE_CONFIG_FILENAME = 'config/timeofuse_config.json'
BATTERY_CONFIG_FILENAME = 'config/battery_config.json'


class FroniusWR(InverterBaseclass):
    """ Class for Handling Fronius GEN24 Inverters """

    def __init__(self, config: dict) -> None:
        super().__init__(config)
        self.subsequent_login = False
        self.login_attempts = 0
        self.address = config['address']
        self.capacity = -1
        self.max_grid_charge_rate = config['max_grid_charge_rate']
        self.max_pv_charge_rate = config['max_pv_charge_rate']
        self.max_bat_discharge_rate = config['max_bat_discharge_rate']
        self.nonce = 0
        self.user = config['user']
        self.password = config['password']
        self.previous_battery_config = self.get_battery_config()
        self.previous_backup_power_config = None
        # default values
        self.max_soc = 100
        self.min_soc = 5
        self.set_solar_api_active(True)

        if not self.previous_battery_config:
            raise RuntimeError(
                f'[Inverter] failed to load Battery config from Inverter at {self.address}')
        try:
            self.previous_backup_power_config = self.get_powerunit_config()
        except RuntimeError:
            logger.error(
                '[Inverter] failed to load Power Unit config from Inverter (latest).'
            )

        if not self.previous_backup_power_config:
            try:
                self.previous_backup_power_config = self.get_powerunit_config(
                    '1.2'
                    )
                logger.info(
                    '[Inverter] loaded Power Unit config from Inverter (1.2).'
                    )
            except RuntimeError:
                logger.error(
                    '[Inverter] failed to load Power Unit config from Inverter (1.2).'
                )

        if self.previous_backup_power_config:
            self.backup_power_mode = self.previous_backup_power_config[
                'backuppower']['DEVICE_MODE_BACKUPMODE_TYPE_U16']
        else:
            logger.error(
                "[Inverter] Setting backup power mode to 0 as a fallback."
                )
            self.backup_power_mode = 0
            self.previous_backup_power_config = None

        if self.backup_power_mode == 0:
            # in percent
            self.min_soc = self.previous_battery_config['BAT_M0_SOC_MIN']
        else:
            # in percent
            self.min_soc = max(
                self.previous_battery_config['BAT_M0_SOC_MIN'],
                self.previous_battery_config['HYB_BACKUP_RESERVED']
            )
        self.max_soc = self.previous_battery_config['BAT_M0_SOC_MAX']
        self.get_time_of_use()  # save timesofuse
        self.set_allow_grid_charging(True)

    def get_SOC(self):
        path = '/solar_api/v1/GetPowerFlowRealtimeData.fcgi'
        response = self.send_request(path)
        if not response:
            logger.error(
                '[Inverter] Failed to get SOC. Returning default value of 99.0'
                )
            return 99.0
        result = json.loads(response.text)
        soc = result['Body']['Data']['Inverters']['1']['SOC']
        return soc

    def get_battery_config(self):
        """ Get battery configuration from inverter and keep a backup."""
        path = '/config/batteries'
        response = self.send_request(path, auth=True)
        if not response:
            logger.error(
                '[Inverter] Failed to get battery configuration. Returning empty dict'
            )
            return {}

        result = json.loads(response.text)
        # only write file if it does not exist
        if not os.path.exists(BATTERY_CONFIG_FILENAME):
            with open(BATTERY_CONFIG_FILENAME, 'w', encoding='utf-8') as f:
                f.write(response.text)
        else:
            logger.warning(
                '[Inverter] Battery config file already exists. Not writing to %s',
                BATTERY_CONFIG_FILENAME
            )

        return result

    def get_powerunit_config(self, path_version='latest'):
        """ Get additional PowerUnit configuration for backup power.

        Parameters:
            path_version (optional):
                'latest' (default) - get via '/config/powerunit'
                '1.2'              - get via '/config/setup/powerunit'

        Returns: dict with backup power configuration
        """
        if path_version == 'latest':
            path = '/config/powerunit'
        else:
            path = '/config/setup/powerunit'

        response = self.send_request(path, auth=True)
        if not response:
            logger.error(
                '[Inverter] Failed to get power unit configuration. Returning empty dict'
            )
            return {}
        result = json.loads(response.text)
        return result

    def restore_battery_config(self):
        """ Restore the previous battery config from a backup file."""
        settings_to_restore = [
            'BAT_M0_SOC_MAX',
            'BAT_M0_SOC_MIN',
            'BAT_M0_SOC_MODE',
            'HYB_BM_CHARGEFROMAC',
            'HYB_EM_MODE',
            'HYB_EM_POWER',
            'HYB_EVU_CHARGEFROMGRID'
        ]
        settings = {}
        for key in settings_to_restore:
            if key in self.previous_battery_config.keys():
                settings[key] = self.previous_battery_config[key]
            else:
                raise RuntimeError(
                    f"Unable to restore settings. Parameter {key} is missing"
                )
        path = '/config/batteries'
        payload = json.dumps(settings)
        logger.info(
            '[Inverter] Restoring previous battery configuration: %s ',
            payload
        )
        response = self.send_request(
            path, method='POST', payload=payload, auth=True)
        if not response:
            raise RuntimeError('failed to restore battery config')

        response_dict = json.loads(response.text)
        expected_write_successes = settings_to_restore
        for expected_write_success in expected_write_successes:
            if not expected_write_success in response_dict['writeSuccess']:
                raise RuntimeError(f'failed to set {expected_write_success}')
        # Remove after successful restore
        try:
            os.remove(BATTERY_CONFIG_FILENAME)
        except OSError:
            logger.error(
                '[Inverter] could not remove battery config file %s', BATTERY_CONFIG_FILENAME)
        return response

    def set_allow_grid_charging(self, value: bool):
        """ Switches grid charging on (true) or off."""
        if value:
            payload = '{"HYB_EVU_CHARGEFROMGRID": true}'
        else:
            payload = '{"HYB_EVU_CHARGEFROMGRID": false}'
        path = '/config/batteries'
        response = self.send_request(
            path, method='POST', payload=payload, auth=True)
        response_dict = json.loads(response.text)
        expected_write_successes = ['HYB_EVU_CHARGEFROMGRID']
        for expected_write_success in expected_write_successes:
            if not expected_write_success in response_dict['writeSuccess']:
                raise RuntimeError(f'failed to set {expected_write_success}')
        return response

    def set_solar_api_active(self, value: bool):
        """ Switches Solar.API on (true) or off. Solar.API is required to get SOC values."""
        if value:
            payload = '{"SolarAPIv1Enabled": true}'
        else:
            payload = '{"SolarAPIv1Enabled": false}'
        path = '/config/solar_api'
        response = self.send_request(
            path, method='POST', payload=payload, auth=True)
        response_dict = json.loads(response.text)
        expected_write_successes = ['SolarAPIv1Enabled']
        for expected_write_success in expected_write_successes:
            if not expected_write_success in response_dict['writeSuccess']:
                raise RuntimeError(f'failed to set {expected_write_success}')
        return response

    def set_wr_parameters(self, minsoc, maxsoc, allow_grid_charging, grid_power):
        """set power at grid-connection point negative values for Feed-In"""
        path = '/config/batteries'
        if not isinstance(allow_grid_charging , bool):
            raise RuntimeError(
                f'Expected type: bool actual type: {type(allow_grid_charging)}')

        grid_power = int(grid_power)
        minsoc = int(minsoc)
        maxsoc = int(maxsoc)

        if not 0 <= grid_power <= self.max_grid_charge_rate:
            raise RuntimeError(f'gridpower out of allowed limits {grid_power}')

        if minsoc > maxsoc:
            raise RuntimeError('Min SOC needs to be higher than Max SOC')

        if minsoc < self.min_soc:
            raise RuntimeError(f'Min SOC not allowed below {self.min_soc}')

        if maxsoc > self.max_soc:
            raise RuntimeError(f'Max SOC not allowed above {self.max_soc}')

        parameters = {'HYB_EVU_CHARGEFROMGRID': allow_grid_charging,
                      'HYB_EM_POWER': grid_power,
                      'HYB_EM_MODE': 1,
                      'BAT_M0_SOC_MIN': minsoc,
                      'BAT_M0_SOC_MAX': maxsoc,
                      'BAT_M0_SOC_MODE': 'manual'
                      }

        payload = json.dumps(parameters)
        logger.info('[Inverter] Setting battery parameters: %s', payload)

        response = self.send_request(
            path, method='POST', payload=payload, auth=True)
        if not response:
            logger.error(
                '[Inverter] Failed to set parameters. No response from server'
                )
            return response
        response_dict = json.loads(response.text)
        for expected_write_success in parameters.keys():
            if not expected_write_success in response_dict['writeSuccess']:
                raise RuntimeError(f'failed to set {expected_write_success}')
        return response

    def get_time_of_use(self):
        """ Get time of use configuration from inverter and keep a backup."""
        response = self.send_request('/config/timeofuse', auth=True)
        if not response:
            return None

        result = json.loads(response.text)['timeofuse']
        # only write file if it does not exist
        if not os.path.exists(TIMEOFUSE_CONFIG_FILENAME):
            with open(TIMEOFUSE_CONFIG_FILENAME, 'w', encoding='utf-8') as f:
                f.write(json.dumps(result))
        else:
            logger.warning(
                '[Inverter] Time of use config file already exists. Not writing to %s',
                TIMEOFUSE_CONFIG_FILENAME
            )

        return result

    def set_mode_avoid_discharge(self):
        """ Set the inverter to avoid discharging the battery."""
        timeofuselist = [{'Active': True,
                          'Power': int(0),
                          'ScheduleType': 'DISCHARGE_MAX',
                          "TimeTable": {"Start": "00:00", "End": "23:59"},
                          "Weekdays":
                               {"Mon": True,
                                "Tue": True,
                                "Wed": True,
                                "Thu": True,
                                "Fri": True,
                                "Sat": True,
                                "Sun": True}
                          }]
        return self.set_time_of_use(timeofuselist)

    def set_mode_allow_discharge(self):
        """ Set the inverter to discharge the battery."""      
        timeofuselist = []
        # 1. entry in schedule - limit the charge rate to max_pv_charge_rate
        if self.max_pv_charge_rate > 0:
            max_charge_item = {'Active': True,
                              'Power': int(self.max_pv_charge_rate),
                              'ScheduleType': 'CHARGE_MAX',
                              "TimeTable": {"Start": "00:00", "End": "23:59"},
<<<<<<< HEAD
                              "Weekdays": {"Mon": True, "Tue": True, "Wed": True, "Thu": True, "Fri": True, "Sat": True, "Sun": True}
                              }
            timeofuselist.append(max_charge_item)
            logger.debug('[Inverter] set_mode_allow_discharge - 1. entry in schedule - set max pv charge rate to %s', str(int(self.max_pv_charge_rate)))
        else:
            logger.debug('[Inverter] set_mode_allow_discharge - 1. entry in schedule NOT set - no max pv charge rate set')
        # 2. entry in schedule - limit the discharge rate to max_bat_discharge_rate
        if self.max_bat_discharge_rate > 0:
            max_discharge_item = {'Active': True,
                              'Power': int(self.max_bat_discharge_rate),
                              'ScheduleType': 'DISCHARGE_MAX',
                              "TimeTable": {"Start": "00:00", "End": "23:59"},
                              "Weekdays": {"Mon": True, "Tue": True, "Wed": True, "Thu": True, "Fri": True, "Sat": True, "Sun": True}
                              }
            timeofuselist.append(max_discharge_item)    
            logger.debug('[Inverter] set_mode_allow_discharge - 2. entry in schedule - set max bat discharge rate to %s', str(int(self.max_bat_discharge_rate)))
        else:
            logger.debug('[Inverter] set_mode_allow_discharge - 2. entry in schedule NOT set - no max bat discharge rate set')
        if len(timeofuselist) > 0:
            response = self.set_time_of_use(timeofuselist)
            return response
        else:
            logger.error('[Inverter] set_mode_allow_discharge - no time of use entries set')
            return None
=======
                              "Weekdays":
                                    {"Mon": True,
                                     "Tue": True,
                                     "Wed": True,
                                     "Thu": True,
                                     "Fri": True,
                                     "Sat": True,
                                     "Sun": True}
                              }]
        response = self.set_time_of_use(timeofuselist)

        return response
>>>>>>> 324e3418

    def set_mode_force_charge(self, chargerate=500):
        """ Set the inverter to charge the battery with a specific power from GRID."""
        # activate timeofuse rules
        chargerate = min( chargerate, self.max_grid_charge_rate)
        timeofuselist = [{'Active': True,
                          'Power': int(chargerate),
                          'ScheduleType': 'CHARGE_MIN',
                          "TimeTable": {"Start": "00:00", "End": "23:59"},
                          "Weekdays":
                                {"Mon": True,
                                 "Tue": True,
                                 "Wed": True,
                                 "Thu": True,
                                 "Fri": True,
                                 "Sat": True,
                                 "Sun": True}
                          }]
        return self.set_time_of_use(timeofuselist)

    def restore_time_of_use_config(self):
        """ Restore the previous time of use config from a backup file."""
        try:
            with open(TIMEOFUSE_CONFIG_FILENAME, 'r', encoding="utf-8") as f:
                time_of_use_config_json = f.read()
        except OSError:
            logger.error('[Inverter] could not restore timeofuse config')
            return

        try:
            time_of_use_config = json.loads(time_of_use_config_json)
        except:  # pylint: disable=bare-except
            logger.error(
                '[Inverter] could not parse timeofuse config from %s',
                TIMEOFUSE_CONFIG_FILENAME
            )
            return

        stripped_time_of_use_config = []
        for listitem in time_of_use_config:
            new_item = {}
            new_item['Active'] = listitem['Active']
            new_item['Power'] = listitem['Power']
            new_item['ScheduleType'] = listitem['ScheduleType']
            new_item['TimeTable'] = {
                'Start': listitem['TimeTable']['Start'],
                'End': listitem['TimeTable']['End']
            }
            weekdays = {}
            for day in ['Mon', 'Tue', 'Wed', 'Thu', 'Fri', 'Sat', 'Sun']:
                weekdays[day] = listitem['Weekdays'][day]
            new_item['Weekdays'] = weekdays
            stripped_time_of_use_config.append(new_item)

        self.set_time_of_use(stripped_time_of_use_config)
        # After restoring the time of use config, delete the backup
        try:
            os.remove(TIMEOFUSE_CONFIG_FILENAME)
        except OSError:
            logger.error(
                '[Inverter] could not remove timeofuse config file %s', TIMEOFUSE_CONFIG_FILENAME
                )

    def set_time_of_use(self, timeofuselist):
        """ Get the planned battery charge/discharge schedule."""
        config = {
            'timeofuse': timeofuselist
        }
        payload = json.dumps(config)
        response = self.send_request(
            '/config/timeofuse', method='POST', payload=payload, auth=True
            )
        response_dict = json.loads(response.text)
        expected_write_successes = ['timeofuse']
        for expected_write_success in expected_write_successes:
            if not expected_write_success in response_dict['writeSuccess']:
                raise RuntimeError(f'failed to set {expected_write_success}')
        return response

    def get_capacity(self):
        """ Get the full and raw capacity of the battery in Wh."""
        if self.capacity >= 0:
            return self.capacity

        response = self.send_request(
            '/solar_api/v1/GetStorageRealtimeData.cgi')
        if not response:
            logger.warning(
                '[Inverter] capacity request failed. Returning default value'
            )
            return 1000
        result = json.loads(response.text)
        capacity = result['Body']['Data']['0']['Controller']['DesignedCapacity']
        self.capacity = capacity
        return capacity

    def send_request (self, path, method='GET', payload="", params=None, headers=None, auth=False):
        """Send a HTTP REST request to the inverter.

            auth = This request needs to be run with authentication.
            is_login = This request is a login request. Do not retry on 401.
        """
        if not headers:
            headers = {}
        for i in range(2):
            # Try tp send the request, if it fails, try to login and resend
            response = self.__send_one_http_request(path, method, payload, params, headers, auth)
            if response.status_code == 200:
                return response
            if response.status_code == 401:  # unauthorized
                self.nonce = self.get_nonce(response)
                self.login()
            else:
                raise RuntimeError(
                    f"[Inverter] Request {i} failed with {response.status_code}-"
                    f"{response.reason}. \n"
                    f"\t path:{path}, \n\tparams:{params} \n\theaders {headers} \n"
                    f"\tnonce {self.nonce} \n"
                    f"\tpayload {payload}"
                )
        return None

    def __send_one_http_request(self, path, method='GET', payload="",
                                        params=None, headers=None, auth=False):
        """ Send one HTTP Request to the backend.
            This method does not handle application errors, only connection errors.
        """
        if not headers:
            headers = {}
        url = 'http://' + self.address + path
        fullpath = path
        if params:
            fullpath += '?' + \
                "&".join(
                    [f'{k+"="+str(params[k])}' for k in params.keys()])
        if auth:
            headers['Authorization'] = self.get_auth_header(
                method=method, path=fullpath)

        for i in range(3):
            # 3 retries if connection can't be established
            try:
                response = requests.request(
                                    method=method,
                                    url=url,
                                    params=params,
                                    headers=headers,
                                    data=payload,
                                    timeout=30
                                )
                return response
            except requests.exceptions.ConnectionError as err:
                logger.error(
                    "[Inverter] Connection to Inverter failed on %s. (%d) "
                    "Retrying in 60 seconds, Error %s",
                    self.address,
                    i,
                    err
                    )
                time.sleep(60)

        logger.error( '[Inverter] Request failed without response.')
        raise RuntimeError(
                f"\turl:{url}, \n\tparams:{params} \n\theaders {headers} \n"
                f"\tnonce {self.nonce} \n"
                f"\tpayload {payload}"
            )

    def login(self):
        """Login to Fronius API"""
        path = '/commands/Login'
        self.login_attempts = 0
        for i in range(3):
            self.login_attempts += 1
            response = self.__send_one_http_request(path, auth=True)
            if response.status_code == 200:
                self.subsequent_login = True
                logger.info('[Inverter] Login successful')
                self.login_attempts = 0
                return

            logger.error(
                '[Inverter] Login -%d- failed, Response: %s', i, response)
            if self.subsequent_login:
                logger.info(
                    "[Inverter] Retrying login in 10 seconds")
                time.sleep(10)
        if self.login_attempts  >= 3:
            logger.info(
                '[Inverter] Login failed 3 times .. aborting'
                )
            raise RuntimeError(
                '[Inverter] Login failed repeatedly .. wrong credentials?'
                )

    def logout(self):
        """Logout from Fronius API"""
        path = '/commands/Logout'
        response = self.send_request(path, auth=True)
        if not response:
            logger.warning('[Inverter] Logout failed. No response from server')
        if response.status_code == 200:
            logger.info('[Inverter] Logout successful')
        else:
            logger.info('[Inverter] Logout failed')
        return response

    def get_nonce(self, response):
        """Get the nonce from the response headers."""
        # stupid API bug: nonce headers with different capitalization at different end points
        if 'X-WWW-Authenticate' in response.headers:
            auth_string = response.headers['X-WWW-Authenticate']
        elif 'X-Www-Authenticate' in response.headers:
            auth_string = response.headers['X-Www-Authenticate']
        else:
            auth_string = ""

        auth_list = auth_string.replace(" ", "").replace('"', '').split(',')
        auth_dict = {}
        for item in auth_list:
            key, value = item.split("=")
            auth_dict[key] = value
        return auth_dict['nonce']

    def get_auth_header(self, method, path) -> str:
        """Create the Authorization header for the request."""
        nonce = self.nonce
        realm = 'Webinterface area'
        ncvalue = "00000001"
        cnonce = "NaN"
        user = self.user
        password = self.password
        if len(self.user) < 4:
            raise RuntimeError("User needed for Authorization")
        if len(self.password) < 4:
            raise RuntimeError("Password needed for Authorization")

        a1 = f"{user}:{realm}:{password}"
        a2 = f"{method}:{path}"
        ha1 = hash_utf8(a1)
        ha2 = hash_utf8(a2)
        noncebit = f"{nonce}:{ncvalue}:{cnonce}:auth:{ha2}"
        respdig = hash_utf8(f"{ha1}:{noncebit}")
        auth_header  = f'Digest username="{user}", realm="{realm}", nonce="{nonce}", uri="{path}", '
        auth_header += f'algorithm="MD5", qop=auth, nc={ncvalue}, cnonce="{cnonce}", '
        auth_header += f'response="{respdig}"'
        return auth_header

    def shutdown(self):
        """Change back batcontrol changes."""
        logger.info('[Inverter] Reverting batcontrol created config changes')
        self.restore_battery_config()
        self.restore_time_of_use_config()
        self.logout()

    def activate_mqtt(self, api_mqtt_api):
        """
        Activates MQTT for the inverter.

        This function starts the API functions and publishes all internal values via MQTT.
        The MQTT topic is: base_topic + '/inverters/0/'

        Parameters that can be set via MQTT:
        - max_grid_charge_rate (int): Maximum power in W that can be
                                          used to load the battery from the grid.
        - max_pv_charge_rate (int): Maximum power in W that can be
                                          used to load the battery from the PV.
        - max_bat_discharge_rate (int): Maximum power in W that can be
                                          used to discharge the battery for house consumption.

        Args:
            api_mqtt_api: The MQTT API instance to be used for registering callbacks.

        """
        self.mqtt_api = api_mqtt_api
        # /set is appended to the topic
        self.mqtt_api.register_set_callback(self.__get_mqtt_topic() + 'max_grid_charge_rate', self.api_set_max_grid_charge_rate, int)
        self.mqtt_api.register_set_callback(self.__get_mqtt_topic() + 'max_pv_charge_rate', self.api_set_max_pv_charge_rate, int)
        self.mqtt_api.register_set_callback(self.__get_mqtt_topic() + 'max_bat_discharge_rate', self.api_set_max_bat_discharge_rate, int)

    def refresh_api_values(self):
        """ Publishes all values to mqtt."""
        if self.mqtt_api:
            self.mqtt_api.generic_publish(
                self.__get_mqtt_topic() + 'SOC', self.get_SOC())
            self.mqtt_api.generic_publish(self.__get_mqtt_topic() + 'stored_energy', self.get_stored_energy())
            self.mqtt_api.generic_publish(self.__get_mqtt_topic() + 'free_capacity', self.get_free_capacity())
            self.mqtt_api.generic_publish(self.__get_mqtt_topic() + 'max_capacity', self.get_max_capacity())
            self.mqtt_api.generic_publish(self.__get_mqtt_topic() + 'usable_capacity', self.get_usable_capacity())
            self.mqtt_api.generic_publish(self.__get_mqtt_topic() + 'max_grid_charge_rate', self.max_grid_charge_rate)
            self.mqtt_api.generic_publish(self.__get_mqtt_topic() + 'max_pv_charge_rate', self.max_pv_charge_rate)
            self.mqtt_api.generic_publish(self.__get_mqtt_topic() + 'max_bat_discharge_rate', self.max_bat_discharge_rate)
            self.mqtt_api.generic_publish(self.__get_mqtt_topic() + 'min_soc', self.min_soc)
            self.mqtt_api.generic_publish(self.__get_mqtt_topic() + 'max_soc', self.max_soc)
            self.mqtt_api.generic_publish(self.__get_mqtt_topic() + 'capacity', self.get_capacity())

    def api_set_max_grid_charge_rate(self, max_grid_charge_rate: int):
        """ Set the maximum power in W that can be used to load the battery from the grid."""
        if max_grid_charge_rate < 0:
            logger.warning(
                '[Inverter] API: Invalid max_grid_charge_rate %sW',
                max_grid_charge_rate
            )
            return
        logger.info(
            '[Inverter] API: Setting max_grid_charge_rate: %.1fW',
            max_grid_charge_rate
        )
        self.max_grid_charge_rate = max_grid_charge_rate

    def api_set_max_pv_charge_rate(self, max_pv_charge_rate: int):
        """ Set the maximum power in W that can be used to load the battery from the PV."""
        if max_pv_charge_rate < 0:
            logger.warning(
                '[Inverter] API: Invalid max_pv_charge_rate %s',
                max_pv_charge_rate
            )
            return
        logger.info(
            '[Inverter] API: Setting max_pv_charge_rate: %.1fW',
            max_pv_charge_rate
        )
        self.max_pv_charge_rate = max_pv_charge_rate
        
    def api_set_max_bat_discharge_rate(self, max_bat_discharge_rate: int):
        """ Set the maximum power in W that can be used to discharge the battery for house consumption."""
        if max_bat_discharge_rate < 0:
            logger.warning(
                '[Inverter] API: Invalid max_bat_discharge_rate %s',
                max_bat_discharge_rate
            )
            return
        logger.info(
            '[Inverter] API: Setting max_bat_discharge_rate: %.1fW',
            max_bat_discharge_rate
        )
        self.max_bat_discharge_rate = max_bat_discharge_rate

    def __get_mqtt_topic(self) -> str:
        """ Used to implement the mqtt basic topic."""
        return f'inverters/{self.inverter_num}/'<|MERGE_RESOLUTION|>--- conflicted
+++ resolved
@@ -347,7 +347,6 @@
                               'Power': int(self.max_pv_charge_rate),
                               'ScheduleType': 'CHARGE_MAX',
                               "TimeTable": {"Start": "00:00", "End": "23:59"},
-<<<<<<< HEAD
                               "Weekdays": {"Mon": True, "Tue": True, "Wed": True, "Thu": True, "Fri": True, "Sat": True, "Sun": True}
                               }
             timeofuselist.append(max_charge_item)
@@ -372,20 +371,6 @@
         else:
             logger.error('[Inverter] set_mode_allow_discharge - no time of use entries set')
             return None
-=======
-                              "Weekdays":
-                                    {"Mon": True,
-                                     "Tue": True,
-                                     "Wed": True,
-                                     "Thu": True,
-                                     "Fri": True,
-                                     "Sat": True,
-                                     "Sun": True}
-                              }]
-        response = self.set_time_of_use(timeofuselist)
-
-        return response
->>>>>>> 324e3418
 
     def set_mode_force_charge(self, chargerate=500):
         """ Set the inverter to charge the battery with a specific power from GRID."""
