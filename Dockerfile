# Stage 1: Build Stage
<<<<<<< HEAD
FROM python:3.10-alpine AS builder

# Copy all necessary files for the build
COPY ./src ./src
COPY ./pyproject.toml .
=======
FROM python:3.11-alpine AS builder

# Copy only whats needed for dependencies first
COPY pyproject.toml LICENSE README.MD ./

# Install build dependencies
RUN pip install setuptools>=66.0

# Copy the rest of the source files
COPY ./src ./src
>>>>>>> 128729e8

# Build a wheel from the public Git repo
RUN pip wheel --no-cache-dir --no-deps --wheel-dir=/wheels .

# Stage 2: Build the final image
<<<<<<< HEAD
FROM python:3.10-alpine
=======
FROM python:3.11-alpine
>>>>>>> 128729e8

ARG VERSION
ARG GIT_SHA

LABEL version="${VERSION}"
LABEL git-sha="${GIT_SHA}"
LABEL description="This is a Docker image for the BatControl project."
LABEL maintainer="matthias.strubel@aod-rpg.de"

# Copy the built wheel from the builder stage and install it
COPY --from=builder /wheels /wheels
<<<<<<< HEAD
RUN pip install --no-cache-dir /wheels/*.whl && rm -rf /wheels
=======
RUN pip install --no-cache-dir --extra-index-url https://piwheels.org/simple /wheels/*.whl && rm -rf /wheels
>>>>>>> 128729e8

ENV BATCONTROL_VERSION=${VERSION}
ENV BATCONTROL_GIT_SHA=${GIT_SHA}
# Set default timezone to UTC, override with -e TZ=Europe/Berlin or similar 
# when starting the container 
# or set the timezone in docker-compose.yml in the environment section,
ENV TZ=UTC  

# Create the app directory and copy the app files
RUN mkdir -p /app /app/logs /app/config
WORKDIR /app

<<<<<<< HEAD
# Copy other necessary runtime files (like config templates or entrypoint scripts)
COPY LICENSE ./
=======
# The load profiles to all locations where it is needed
>>>>>>> 128729e8
COPY config/load_profile_default.csv ./config/load_profile.csv
COPY config/load_profile_default.csv ./default_load_profile.csv

# Copy all the other necessary runtime files
COPY LICENSE entrypoint.sh ./
COPY config ./config_template
<<<<<<< HEAD
COPY entrypoint.sh ./
COPY entrypoint_ha.sh ./
RUN chmod +x entrypoint.sh entrypoint_ha.sh
=======

# Set the scripts as executable
RUN chmod +x entrypoint.sh
>>>>>>> 128729e8

VOLUME ["/app/logs", "/app/config"]

CMD ["/bin/sh", "/app/entrypoint.sh"]<|MERGE_RESOLUTION|>--- conflicted
+++ resolved
@@ -1,11 +1,4 @@
 # Stage 1: Build Stage
-<<<<<<< HEAD
-FROM python:3.10-alpine AS builder
-
-# Copy all necessary files for the build
-COPY ./src ./src
-COPY ./pyproject.toml .
-=======
 FROM python:3.11-alpine AS builder
 
 # Copy only whats needed for dependencies first
@@ -16,17 +9,12 @@
 
 # Copy the rest of the source files
 COPY ./src ./src
->>>>>>> 128729e8
 
 # Build a wheel from the public Git repo
 RUN pip wheel --no-cache-dir --no-deps --wheel-dir=/wheels .
 
 # Stage 2: Build the final image
-<<<<<<< HEAD
-FROM python:3.10-alpine
-=======
 FROM python:3.11-alpine
->>>>>>> 128729e8
 
 ARG VERSION
 ARG GIT_SHA
@@ -38,11 +26,7 @@
 
 # Copy the built wheel from the builder stage and install it
 COPY --from=builder /wheels /wheels
-<<<<<<< HEAD
-RUN pip install --no-cache-dir /wheels/*.whl && rm -rf /wheels
-=======
 RUN pip install --no-cache-dir --extra-index-url https://piwheels.org/simple /wheels/*.whl && rm -rf /wheels
->>>>>>> 128729e8
 
 ENV BATCONTROL_VERSION=${VERSION}
 ENV BATCONTROL_GIT_SHA=${GIT_SHA}
@@ -55,27 +39,16 @@
 RUN mkdir -p /app /app/logs /app/config
 WORKDIR /app
 
-<<<<<<< HEAD
-# Copy other necessary runtime files (like config templates or entrypoint scripts)
-COPY LICENSE ./
-=======
 # The load profiles to all locations where it is needed
->>>>>>> 128729e8
 COPY config/load_profile_default.csv ./config/load_profile.csv
 COPY config/load_profile_default.csv ./default_load_profile.csv
 
 # Copy all the other necessary runtime files
 COPY LICENSE entrypoint.sh ./
 COPY config ./config_template
-<<<<<<< HEAD
-COPY entrypoint.sh ./
-COPY entrypoint_ha.sh ./
-RUN chmod +x entrypoint.sh entrypoint_ha.sh
-=======
 
 # Set the scripts as executable
 RUN chmod +x entrypoint.sh
->>>>>>> 128729e8
 
 VOLUME ["/app/logs", "/app/config"]
 
