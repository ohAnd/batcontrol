#! /usr/bin/env python
# %%
import sys
import datetime
import time
import os
import logging
import yaml
import pytz
import numpy as np

from forecastconsumption import forecastconsumption
from forecastsolar import forecastsolar
from dynamictariff import dynamictariff
from inverter import inverter
from logfilelimiter import logfilelimiter

LOGFILE = "batcontrol.log"
CONFIGFILE = "config/batcontrol_config.yaml"
VALID_UTILITIES = ['tibber', 'awattar_at', 'awattar_de', 'evcc']
VALID_INVERTERS = ['fronius_gen24', 'testdriver']
ERROR_IGNORE_TIME = 600
TIME_BETWEEN_EVALUATIONS = 120
TIME_BETWEEN_UTILITY_API_CALLS = 900  # 15 Minutes

MODE_ALLOW_DISCHARGING = 10
MODE_AVOID_DISCHARGING = 0
MODE_FORCE_CHARGING = -1

loglevel = logging.DEBUG
logger = logging.getLogger(__name__)
formatter = logging.Formatter("%(asctime)s %(levelname)s %(message)s",
                              "%Y-%m-%d %H:%M:%S")

filehandler = logging.FileHandler(LOGFILE)
filehandler.setFormatter(formatter)
logger.addHandler(filehandler)

streamhandler = logging.StreamHandler(sys.stdout)
streamhandler.setFormatter(formatter)

logger.addHandler(streamhandler)

logger.setLevel(loglevel)

logger.info('[Main] Starting Batcontrol')


class Batcontrol(object):
    def __init__(self, configfile):
        # For API
        self.api_overwrite = False
        self.last_mode = None  # -1 = charge from grid , 0 = avoid discharge , 10 = discharge allowed
        self.last_charge_rate = 0
        self.last_prices = None
        self.last_consumption = None
        self.last_production = None
        self.last_net_consumption = None

        self.last_SOC = -1              # pylint: disable=invalid-name
        self.last_free_capacity = -1
        self.last_stored_energy = -1
        self.last_reserved_energy = -1
        self.last_max_capacity = -1

        self.discharge_blocked = False
        self.discharge_limit = 0

        self.fetched_stored_energy = False
        self.fetched_reserved_energy = False
        self.fetched_max_capacity = False
        self.fetched_soc = False

        self.last_run_time = 0

        self.load_config(configfile)
        config = self.config

        if config['max_logfile_size'] > 0:
            self.logfilelimiter = logfilelimiter.LogFileLimiter(
                LOGFILE, config['max_logfile_size'])

        timezone = pytz.timezone(config['timezone'])
        self.timezone = timezone

        try:
            tz = os.environ['TZ']
            logger.info("[Batcontrol] host system time zone is %s", tz)
        except KeyError:
            logger.info(
                "[Batcontrol] host system time zone was not set. Setting to %s",
                config['timezone']
            )
            os.environ['TZ'] = config['timezone']
        time.tzset()

        self.dynamic_tariff = dynamictariff.DynamicTariff(
            config['utility'],
            timezone,
            TIME_BETWEEN_UTILITY_API_CALLS
        )

        self.inverter = inverter.Inverter(config['inverter'])

        self.pvsettings = config['pvinstallations']
        self.fc_solar = forecastsolar.ForecastSolar(self.pvsettings, timezone)

        self.load_profile = config['consumption_forecast']['load_profile']
        try:
            annual_consumption = config['consumption_forecast']['annual_consumption']
        except KeyError:
            # default setting
            annual_consumption = 0

        self.fc_consumption = forecastconsumption.ForecastConsumption(
            self.load_profile, timezone, annual_consumption)

        self.batconfig = config['battery_control']
        self.time_at_forecast_error = -1

        self.always_allow_discharge_limit = self.batconfig['always_allow_discharge_limit']
        self.max_charging_from_grid_limit = self.batconfig['max_charging_from_grid_limit']
        self.min_price_difference = self.batconfig['min_price_difference']

        self.mqtt_api = None
        if 'mqtt' in config.keys():
<<<<<<< HEAD
            if config['mqtt']['enabled'] == True:
                logger.info(f'[Main] MQTT Connection enabled')
=======
            if config['mqtt']['enabled']:
                logger.info('[Main] MQTT Connection enabled')
>>>>>>> 83cf6c6f
                import mqtt_api
                self.mqtt_api = mqtt_api.MqttApi(config['mqtt'])
                self.mqtt_api.wait_ready()
                # Register for callbacks
                self.mqtt_api.register_set_callback(
                    'mode',
                    self.api_set_mode,
                    int
                )
                self.mqtt_api.register_set_callback(
                    'charge_rate',
                    self.api_set_charge_rate,
                    int
                )
                self.mqtt_api.register_set_callback(
                    'always_allow_discharge_limit',
                    self.api_set_always_allow_discharge_limit,
                    float
                )
                self.mqtt_api.register_set_callback(
                    'max_charging_from_grid_limit',
                    self.api_set_max_charging_from_grid_limit,
                    float
                )
                self.mqtt_api.register_set_callback(
                    'min_price_difference',
                    self.api_set_min_price_difference,
                    float
                )
                # Inverter Callbacks
                self.inverter.activate_mqtt(self.mqtt_api)
<<<<<<< HEAD
                logger.info(f'[Main] MQTT Connection ready')

        self.evcc_api = None
        if 'evcc' in config.keys():
            if config['evcc']['enabled'] == True:
                logger.info('[Main] EVCC Connection enabled')
                import evcc_api
                self.evcc_api = evcc_api.EvccApi(config['evcc'])
                self.evcc_api.register_block_function(self.set_discharge_blocked)
                self.evcc_api.wait_ready()
                logger.info('[Main] EVCC Connection ready')
=======
                logger.info('[Main] MQTT Connection ready')
>>>>>>> 83cf6c6f

    def __del__(self):
        try:
            del self.inverter
        except:
            pass

    def load_config(self, configfile):

        if not os.path.isfile(configfile):
            raise RuntimeError(f'Configfile {configfile} not found')

        with open(configfile, 'r') as f:
            config_str = f.read()

        config = yaml.safe_load(config_str)

        if config['utility']['type'] in VALID_UTILITIES:
            pass
        else:
            raise RuntimeError('Unkonwn Utility')

        if config['utility']['type'] == 'tibber':
            if 'apikey' in config['utility'].keys():
                pass
            else:
                raise RuntimeError(
                    '[BatCtrl] Utility Tibber requires an apikey. '
                    'Please provide the apikey in your configuration file'
                )
        elif config['utility']['type'] in ['evcc']:
            if 'url' in config['utility'].keys():
                pass
            else:
                raise RuntimeError(
                    '[BatCtrl] Utility EVCC requires an URL. '
                    'Please provide the URL in your configuration file'
                )
        else:
            config['utility']['apikey'] = None

        if config['inverter']['type'] in VALID_INVERTERS:
            pass
        else:
            raise RuntimeError('Unkown inverter')

        if config['pvinstallations']:
            pass
        else:
            raise RuntimeError('No PV Installation found')

        try:
            config['consumption_forecast']['load_profile'] = 'config/' + \
                config['consumption_forecast']['load_profile']
        except:
            logger.info(
                "[Config] No load profile provided. "
                "Proceeding with default profile from default_load_profile.csv"
            )
            config['consumption_forecast']['load_profile'] = 'default_load_profile.csv'

        if not os.path.isfile(config['consumption_forecast']['load_profile']):
            raise RuntimeError(
                "[Config] Specified Load Profile file " +
                f"'{config['consumption_forecast']['load_profile']}' not found"
            )

        try:
            tzstring = config['timezone']
        except KeyError:
            raise RuntimeError(
                f"Config Entry in general: timezone {config['timezone']} " +
                "not valid. Try e.g. 'Europe/Berlin'"
            )
        try:
            loglevel = config['loglevel']
        except KeyError:
            loglevel = 'info'

        if loglevel == 'debug':
            logger.setLevel(logging.DEBUG)
        elif loglevel == 'warning':
            logger.setLevel(logging.WARNING)
        elif loglevel == 'error':
            logger.setLevel(logging.ERROR)
        elif loglevel == 'info':
            logger.setLevel(logging.INFO)
        else:
            logger.setLevel(logging.INFO)
            logger.info(
                '[BATCtrl] Provided loglevel "%s" not valid. Defaulting to loglevel "info"',
                loglevel
            )

        if 'max_logfile_size' in config.keys():
            if type(config['max_logfile_size']) == int:
                pass
            else:
                raise RuntimeError(
                    f"Config Entry in general: max_logfile_size {config['max_logfile_size']}" +
                    " not valid. Only integer values allowed"
                )
        # default to unlimited filesize
        else:
            config['max_logfile_size'] = -1

        self.config = config

    def reset_forecast_error(self):
        self.time_at_forecast_error = -1

    def handle_forecast_error(self):
        now = time.time()

        # set time_at_forecast_error if it is at the default value of -1
        if self.time_at_forecast_error == -1:
            self.time_at_forecast_error = now

        # get time delta since error
        time_passed = now-self.time_at_forecast_error

        if time_passed < ERROR_IGNORE_TIME:
            # keep current mode
            logger.info("[BatCtrl] An API Error occured %0.fs ago. "
                        "Keeping inverter mode unchanged.", time_passed)
        else:
            # set default mode
            logger.warning(
                "[BatCtrl] An API Error occured %0.fs ago. "
                "Setting inverter to default mode (Allow Discharging)",
                time_passed)
            self.inverter.set_mode_allow_discharge()

    def run(self):
        # Reset some values
        self.reset_run_data()
        # for API
        self.refresh_static_values()
        self.set_discharge_limit(
            self.get_max_capacity() * self.always_allow_discharge_limit)
        self.last_run_time = time.time()

        # prune log file if file is too large
        if self.config['max_logfile_size'] > 0:
            self.logfilelimiter.run()

        # get forecasts
        try:
            price_dict = self.dynamic_tariff.get_prices()
            production_forecast = self.fc_solar.get_forecast()
            # harmonize forecast horizon
            fc_period = min(max(price_dict.keys()),
                            max(production_forecast.keys()))
            consumption_forecast = self.fc_consumption.get_forecast(
                fc_period+1)
        except Exception as e:
            logger.warning(
                '[BatCtrl] Following Exception occurred when trying to get forecasts: %s', e,
                exc_info=True
                )
            self.handle_forecast_error()
            return

        self.reset_forecast_error()

        # initialize arrays
        net_consumption = np.zeros(fc_period+1)
        production = np.zeros(fc_period+1)
        consumption = np.zeros(fc_period+1)
        prices = np.zeros(fc_period+1)

        for h in range(fc_period+1):
            production[h] = production_forecast[h]
            consumption[h] = consumption_forecast[h]
            prices[h] = price_dict[h]

        net_consumption = consumption-production
        logger.debug('[BatCTRL] Production FCST: %s',
                     np.ndarray.round(production, 1))
        logger.debug('[BatCTRL] Consumption FCST: %s',
                     np.ndarray.round(consumption, 1))
        logger.debug('[BatCTRL] Net Consumption FCST: %s',
                     np.ndarray.round(net_consumption, 1))
        logger.debug('[BatCTRL] Prices: %s', np.ndarray.round(prices, 3))
        # negative = charging or feed in
        # positive = dis-charging or grid consumption

        # Store data for API
        self.save_run_data(production, consumption, net_consumption, prices)

        # stop here if api_overwrite is set and reset it
        if self.api_overwrite:
            logger.debug(
                '[BatCTRL] API Overwrite active. Skipping control logic. '
                'Next evaluation in %.0f seconds',
                TIME_BETWEEN_EVALUATIONS
            )
            self.api_overwrite = False
            return

        # correction for time that has already passed since the start of the current hour
        net_consumption[0] *= 1 - \
            datetime.datetime.now().astimezone(self.timezone).minute/60

        self.set_wr_parameters(net_consumption, price_dict)

        # %%
    def set_wr_parameters(self, net_consumption: np.ndarray, prices: dict):
        # ensure availability of data
        max_hour = min(len(net_consumption), len(prices))

        if self.is_discharge_allowed(net_consumption, prices):
            self.allow_discharging()
        else:  # discharge not allowed
            charging_limit = self.max_charging_from_grid_limit
            required_recharge_energy = self.get_required_required_recharge_energy(
                net_consumption[:max_hour],
                prices
            )
            is_charging_possible = self.get_SOC() < (
                self.get_max_capacity() * charging_limit)

            logger.debug('[BatCTRL] Discharging is NOT allowed')
            logger.debug('[BatCTRL] Charging allowed: %s', is_charging_possible)
            logger.debug(
                '[BatCTRL] Get additional energy via grid: %0.1f Wh',
                required_recharge_energy
                )
            # charge if battery capacity available and more stored energy is required
            if is_charging_possible and required_recharge_energy > 0:
                remaining_time = (
                    60-datetime.datetime.now().astimezone(self.timezone).minute)/60
                charge_rate = required_recharge_energy/remaining_time
                self.force_charge(charge_rate)

            else:  # keep current charge level. recharge if solar surplus available
                self.avoid_discharging()
        return

    # %%
    def get_required_required_recharge_energy(self, net_consumption: list, prices: dict):
        current_price = prices[0]
        max_hour = len(net_consumption)
        consumption = np.array(net_consumption)
        consumption[consumption < 0] = 0

        production = -np.array(net_consumption)
        production[production < 0] = 0
        min_price_difference = self.min_price_difference

        # evaluation period until price is first time lower then current price
        for h in range(1, max_hour):
            future_price = prices[h]
            if future_price <= current_price:
                max_hour = h
                break

        # get high price hours
        high_price_hours = []
        for h in range(max_hour):
            future_price = prices[h]
            if future_price > current_price+min_price_difference:
                high_price_hours.append(h)

        # start with nearest hour
        high_price_hours.sort()
        required_energy = 0
        for high_price_hour in high_price_hours:
            energy_to_shift = consumption[high_price_hour]

            # correct energy to shift with potential production
            # start with nearest hour
            for hour in range(1,high_price_hour):
                if production[hour] == 0:
                    continue
                if production[hour] >= energy_to_shift:
                    production[hour] -= energy_to_shift
                    energy_to_shift = 0
                else:
                    energy_to_shift -= production[hour]
                    production[hour] = 0
            # add_remaining energy to shift to recharge amount
            required_energy += energy_to_shift

        if required_energy > 0:
            recharge_energy = required_energy-self.get_stored_energy()
        else:
            recharge_energy = 0

        free_capacity = self.get_free_capacity()

        if recharge_energy > free_capacity:
            recharge_energy = free_capacity
        if recharge_energy < 0:
            recharge_energy = 0

        return recharge_energy

# %%

    def is_discharge_allowed(self, net_consumption: np.ndarray, prices: dict):
        # always allow discharging when battery is >90% maxsoc
        discharge_limit = self.get_max_capacity() * self.always_allow_discharge_limit
        stored_energy = self.get_stored_energy()

        if stored_energy > discharge_limit:
            logger.debug(
<<<<<<< HEAD
                f'[BatCTRL] Battery with ({stored_energy}) above discharge limit {discharge_limit}')
=======
                '[BatCTRL] Battery with %s above discharge limit %s',
                stored_energy,
                discharge_limit
                )
>>>>>>> 83cf6c6f
            return True

        current_price = prices[0]
        min_price_difference = self.min_price_difference
        max_hour = len(net_consumption)
        # relevant time range : until next recharge possibility
        for h in range(1, max_hour):
            future_price = prices[h]
            if future_price <= current_price-min_price_difference:
                max_hour = h
                break
        dt = datetime.timedelta(hours=max_hour-1)
        t0 = datetime.datetime.now()
        t1 = t0+dt
        last_hour = t1.astimezone(self.timezone).strftime("%H:59")
        logger.debug(
              '[BatCTRL] Evaluating next %d hours until %s',
              max_hour,
              last_hour
            )
        # distribute remaining energy
        consumption = np.array(net_consumption)
        consumption[consumption < 0] = 0

        production = -np.array(net_consumption)
        production[production < 0] = 0

        # get hours with higher price
        higher_price_hours = []
        for h in range(max_hour):
            future_price = prices[h]
            # !!! different formula compared to detect relevant hours
            if future_price > current_price:
                higher_price_hours.append(h)

        higher_price_hours.sort()
        higher_price_hours.reverse()

        reserved_storage = 0
        for higher_price_hour in higher_price_hours:
            if consumption[higher_price_hour] == 0:
                continue
            required_energy = consumption[higher_price_hour]

            # correct reserved_storage with potential production
            # start with latest hour
            for hour in list(range(higher_price_hour))[::-1]:
                if production[hour] == 0:
                    continue
                if production[hour] >= required_energy:
                    production[hour] -= required_energy
                    required_energy = 0
                    break
                else:
                    required_energy -= production[hour]
                    production[hour] = 0
            # add_remaining required_energy to reserved_storage
            reserved_storage += required_energy

        logger.debug(
            "[BatCTRL] Reserved Energy: %0.1f Wh. Available in Battery: %0.1f Wh",
            reserved_storage,
            stored_energy
        )

        # for API
        self.set_reserved_energy(reserved_storage)
        self.set_stored_energy(stored_energy)

        if self.discharge_blocked:
            logger.debug(
                f'[BatCTRL] Discharge blocked due to external lock')
            return False

        if (stored_energy > reserved_storage):
            # allow discharging
            return True
        else:
            # forbid discharging
            return False

    def _set_charge_rate(self, charge_rate: int):
        self.last_charge_rate = charge_rate
        if self.mqtt_api is not None:
            self.mqtt_api.publish_charge_rate(charge_rate)

    def _set_mode(self, mode):
        self.last_mode = mode
        if self.mqtt_api is not None:
            self.mqtt_api.publish_mode(mode)
        # leaving force charge mode, reset charge rate
        if self.last_charge_rate > 0 and mode != MODE_FORCE_CHARGING:
            self._set_charge_rate(0)

    def allow_discharging(self):
        logger.debug('[BatCTRL] Mode: Allow Discharging')
        self.inverter.set_mode_allow_discharge()
        self._set_mode(MODE_ALLOW_DISCHARGING)
        return

    def avoid_discharging(self):
        logger.debug('[BatCTRL] Mode: Avoid Discharging')
        self.inverter.set_mode_avoid_discharge()
        self._set_mode(MODE_AVOID_DISCHARGING)
        return

    def force_charge(self, charge_rate=500):
        charge_rate = int(min(charge_rate, self.inverter.max_grid_charge_rate))
        logger.debug(
            '[BatCTRL] Mode: grid charging. Charge rate : %d W', charge_rate)
        self.inverter.set_mode_force_charge(charge_rate)
        self._set_mode(MODE_FORCE_CHARGING)
        self._set_charge_rate(charge_rate)
        return

    def save_run_data(self, production, consumption, net_consumption, prices):
        self.last_production = production
        self.last_consumption = consumption
        self.last_net_consumption = net_consumption
        self.last_prices = prices
        if self.mqtt_api is not None:
            self.mqtt_api.publish_production(production, self.last_run_time)
            self.mqtt_api.publish_consumption(consumption, self.last_run_time)
            self.mqtt_api.publish_net_consumption(
                net_consumption, self.last_run_time)
            self.mqtt_api.publish_prices(prices, self.last_run_time)
        return

    def reset_run_data(self):
        self.fetched_soc = False
        self.fetched_max_capacity = False
        self.fetched_stored_energy = False
        self.fetched_reserved_energy = False

    def get_SOC(self):
        if not self.fetched_soc:
            self.last_SOC = self.inverter.get_SOC()
            # self.last_SOC = self.get_stored_energy() / self.get_max_capacity() * 100
            self.fetched_soc = True
        return self.last_SOC

    def get_max_capacity(self):
        if not self.fetched_max_capacity:
            self.last_max_capacity = self.inverter.get_max_capacity()
            self.fetched_max_capacity = True
            if self.mqtt_api is not None:
                self.mqtt_api.publish_max_energy_capacity(
                    self.last_max_capacity)
        return self.last_max_capacity

    def get_stored_energy(self):
        if not self.fetched_stored_energy:
            self.last_stored_energy = self.inverter.get_stored_energy()
            self.fetched_stored_energy = True
        return self.last_stored_energy

    def get_free_capacity(self):
        self.last_free_capacity = self.inverter.get_free_capacity()
        return self.last_free_capacity

    def set_reserved_energy(self, reserved_energy):
        self.last_reserved_energy = reserved_energy
        if self.mqtt_api is not None:
            self.mqtt_api.publish_reserved_energy_capacity(reserved_energy)
        return

    def get_reserved_energy(self):
        return self.last_reserved_energy

    def set_stored_energy(self, stored_energy):
        self.last_stored_energy = stored_energy
        if self.mqtt_api is not None:
            self.mqtt_api.publish_stored_energy_capacity(stored_energy)
        return

    def set_discharge_limit(self, discharge_limit):
        self.discharge_limit = discharge_limit
        if self.mqtt_api is not None:
            self.mqtt_api.publish_always_allow_discharge_limit_capacity(
                discharge_limit)
        return

    def set_discharge_blocked(self, discharge_blocked):
        if discharge_blocked == self.discharge_blocked:
            return
        logger.info(f'[BatCTRL] Discharge block: {discharge_blocked}')
        if self.mqtt_api is not None:
            self.mqtt_api.publish_discharge_blocked(discharge_blocked)
        self.discharge_blocked = discharge_blocked
        return

    def refresh_static_values(self):
        if self.mqtt_api is not None:
            self.mqtt_api.publish_SOC(self.get_SOC())
            self.mqtt_api.publish_stored_energy_capacity(
                self.get_stored_energy())
            #
            self.mqtt_api.publish_always_allow_discharge_limit(
                self.always_allow_discharge_limit)
            self.mqtt_api.publish_max_charging_from_grid_limit(
                self.max_charging_from_grid_limit)
            #
            self.mqtt_api.publish_min_price_difference(
                self.min_price_difference)
            #
            self.mqtt_api.publish_evaluation_intervall(
                TIME_BETWEEN_EVALUATIONS)
            self.mqtt_api.publish_last_evaluation_time(self.last_run_time)
            #
            self.mqtt_api.publish_discharge_blocked(self.discharge_blocked)
            # Trigger Inverter
            self.inverter.refresh_api_values()

    def api_set_mode(self, mode: int):
        # Check if mode is valid
        if mode not in [MODE_FORCE_CHARGING, MODE_AVOID_DISCHARGING, MODE_ALLOW_DISCHARGING]:
            logger.warning('[BatCtrl] API: Invalid mode %s', mode)
            return

<<<<<<< HEAD
        logger.info('[BatCTRL] API: Setting mode to %s', mode)
=======
        logger.info('[BatCtrl] API: Setting mode to %s', mode)
>>>>>>> 83cf6c6f
        self.api_overwrite = True

        if mode != self.last_mode:
            if mode == MODE_FORCE_CHARGING:
                self.force_charge()
            elif mode == MODE_AVOID_DISCHARGING:
                self.avoid_discharging()
            elif mode == MODE_ALLOW_DISCHARGING:
                self.allow_discharging()
        return

    def api_set_charge_rate(self, charge_rate: int):
        if charge_rate < 0:
<<<<<<< HEAD
            logger.warning(f'[BatCTRL] API: Invalid charge rate {charge_rate}')
            return
        logger.info(f'[BatCTRL] API: Setting charge rate to {charge_rate}')
=======
            logger.warning('[BatCtrl] API: Invalid charge rate %d W', charge_rate)
            return
        logger.info('[BatCtrl] API: Setting charge rate to %d W',  {charge_rate})
>>>>>>> 83cf6c6f
        self.api_overwrite = True
        if charge_rate != self.last_charge_rate:
            self.force_charge(charge_rate)

        return

    def api_set_always_allow_discharge_limit(self, limit: float):
        if limit < 0 or limit > 1:
            logger.warning(
                '[BatCtrl] API: Invalid always allow discharge limit %.2f', limit )
            return
        logger.info(
            '[BatCtrl] API: Setting always allow discharge limit to %.2f' , limit )
        self.always_allow_discharge_limit = limit
        return

    def api_set_max_charging_from_grid_limit(self, limit: float):
        if limit < 0 or limit > 1:
            logger.warning(
                 '[BatCtrl] API: Invalid max charging from grid limit %.2f' , limit )
            return
        logger.info(
               '[BatCtrl] API: Setting max charging from grid limit to %.2f' ,limit )
        self.max_charging_from_grid_limit = limit
        return

    def api_set_min_price_difference(self, min_price_difference: float):
        if min_price_difference < 0:
            logger.warning(
                 '[BatCtrl] API: Invalid min price difference %.3f', min_price_difference)
            return
        logger.info(
              '[BatCtrl] API: Setting min price difference to %.3f', min_price_difference)
        self.min_price_difference = min_price_difference
        return


if __name__ == '__main__':
    bc = Batcontrol(CONFIGFILE)
    try:
        while (1):
            bc.run()
            now = datetime.datetime.now().astimezone(bc.timezone)
            next_minute = (now + datetime.timedelta(seconds=TIME_BETWEEN_EVALUATIONS)).replace(second=0, microsecond=0)
            sleeptime = (next_minute - now).total_seconds()
            logger.info("[Main] Next evaluation at %s. Sleeping for %.0f seconds",
                         next_minute.strftime("%H:%M:%S"), sleeptime)
            time.sleep(sleeptime)
    finally:
        del bc<|MERGE_RESOLUTION|>--- conflicted
+++ resolved
@@ -124,13 +124,9 @@
 
         self.mqtt_api = None
         if 'mqtt' in config.keys():
-<<<<<<< HEAD
-            if config['mqtt']['enabled'] == True:
-                logger.info(f'[Main] MQTT Connection enabled')
-=======
+
             if config['mqtt']['enabled']:
                 logger.info('[Main] MQTT Connection enabled')
->>>>>>> 83cf6c6f
                 import mqtt_api
                 self.mqtt_api = mqtt_api.MqttApi(config['mqtt'])
                 self.mqtt_api.wait_ready()
@@ -162,8 +158,6 @@
                 )
                 # Inverter Callbacks
                 self.inverter.activate_mqtt(self.mqtt_api)
-<<<<<<< HEAD
-                logger.info(f'[Main] MQTT Connection ready')
 
         self.evcc_api = None
         if 'evcc' in config.keys():
@@ -174,9 +168,6 @@
                 self.evcc_api.register_block_function(self.set_discharge_blocked)
                 self.evcc_api.wait_ready()
                 logger.info('[Main] EVCC Connection ready')
-=======
-                logger.info('[Main] MQTT Connection ready')
->>>>>>> 83cf6c6f
 
     def __del__(self):
         try:
@@ -484,14 +475,10 @@
 
         if stored_energy > discharge_limit:
             logger.debug(
-<<<<<<< HEAD
-                f'[BatCTRL] Battery with ({stored_energy}) above discharge limit {discharge_limit}')
-=======
                 '[BatCTRL] Battery with %s above discharge limit %s',
                 stored_energy,
                 discharge_limit
                 )
->>>>>>> 83cf6c6f
             return True
 
         current_price = prices[0]
@@ -711,11 +698,7 @@
             logger.warning('[BatCtrl] API: Invalid mode %s', mode)
             return
 
-<<<<<<< HEAD
-        logger.info('[BatCTRL] API: Setting mode to %s', mode)
-=======
         logger.info('[BatCtrl] API: Setting mode to %s', mode)
->>>>>>> 83cf6c6f
         self.api_overwrite = True
 
         if mode != self.last_mode:
@@ -729,15 +712,9 @@
 
     def api_set_charge_rate(self, charge_rate: int):
         if charge_rate < 0:
-<<<<<<< HEAD
-            logger.warning(f'[BatCTRL] API: Invalid charge rate {charge_rate}')
-            return
-        logger.info(f'[BatCTRL] API: Setting charge rate to {charge_rate}')
-=======
             logger.warning('[BatCtrl] API: Invalid charge rate %d W', charge_rate)
             return
-        logger.info('[BatCtrl] API: Setting charge rate to %d W',  {charge_rate})
->>>>>>> 83cf6c6f
+        logger.info('[BatCtrl] API: Setting charge rate to %d W',  charge_rate)
         self.api_overwrite = True
         if charge_rate != self.last_charge_rate:
             self.force_charge(charge_rate)
